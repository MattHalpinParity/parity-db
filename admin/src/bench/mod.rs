// Copyright 2021-2022 Parity Technologies (UK) Ltd.
// This file is dual-licensed as Apache-2.0 or MIT.

use super::*;

mod sizes;

pub use parity_db::{CompressionType, Db, Key, Value};

use rand::{RngCore, SeedableRng};
use std::{
	sync::{
		atomic::{AtomicBool, AtomicUsize, Ordering},
		Arc,
	},
	thread, io::Write,
};

static COMMITS: AtomicUsize = AtomicUsize::new(0);
static NEXT_COMMIT: AtomicUsize = AtomicUsize::new(0);
static QUERIES_HIT: AtomicUsize = AtomicUsize::new(0);
static QUERIES_MISS: AtomicUsize = AtomicUsize::new(0);
static ITERATIONS: AtomicUsize = AtomicUsize::new(0);

const COMMIT_SIZE: usize = 100;

const KEY_RESTART: Key = [1u8; 32];

// Out of `COMMIT_SIZE` values `COMMIT_PRUNE_SIZE` will be deleted in a later commit.
// The rest will be queried during the final check.
const COMMIT_PRUNE_SIZE: usize = 90;
const COMMIT_PRUNE_WINDOW: usize = 2000;

/// Stress tests (warning erase db first).
#[derive(Debug, clap::Parser)]
pub struct Stress {
	#[clap(flatten)]
	pub shared: Shared,

	/// Number of reading threads [default: 0].
	#[clap(long)]
	pub readers: Option<usize>,

	/// Number of iterating threads [default: 0].
	#[clap(long)]
	pub iter: Option<usize>,

	/// Number of writing threads [default: 1].
	#[clap(long)]
	pub writers: Option<usize>,

	/// Total number of inserted commits.
	#[clap(long)]
	pub commits: Option<usize>,

	/// Random seed used for key generation.
	#[clap(long)]
	pub seed: Option<u64>,

	/// Open an existing database.
	#[clap(long)]
	pub append: bool,

	/// Do not apply pruning.
	#[clap(long)]
	pub archive: bool,

	/// Do not check after writing.
	#[clap(long)]
	pub no_check: bool,

	/// Enable compression.
	#[clap(long)]
	pub compress: bool,

	/// Use btree index.
	#[clap(long)]
	pub ordered: bool,

	/// Use uniform keys.
	#[clap(long)]
	pub uniform: bool,

<<<<<<< HEAD
	#[clap(long)]
	pub run_data_name: Option<String>,
=======
	/// Writer threads sleep after this many commits.
	#[clap(long)]
	pub writer_commits_per_sleep: Option<u64>,

	/// Time (in milliseconds) writer threads sleep between commits.
	#[clap(long)]
	pub writer_sleep_time: Option<u64>,

	/// By default reader threads will only test existing values. This option makes them also test
	/// pruned values.
	#[clap(long)]
	pub reader_check_pruned: bool,
>>>>>>> debeb397
}

#[derive(Clone)]
pub struct Args {
	pub readers: usize,
	pub iter: usize,
	pub commits: usize,
	pub writers: usize,
	pub seed: Option<u64>,
	pub archive: bool,
	pub append: bool,
	pub no_check: bool,
	pub compress: bool,
	pub ordered: bool,
	pub uniform: bool,
<<<<<<< HEAD
	pub run_data_name: Option<String>,
=======
	pub writer_commits_per_sleep: u64,
	pub writer_sleep_time: u64,
	pub reader_check_pruned: bool,
>>>>>>> debeb397
}

impl Stress {
	pub(super) fn get_args(&self) -> Args {
		Args {
			readers: self.readers.unwrap_or(0),
			iter: self.iter.unwrap_or(0),
			writers: self.writers.unwrap_or(1),
			commits: self.commits.unwrap_or(100_000),
			seed: self.seed,
			append: self.append,
			archive: self.archive,
			no_check: self.no_check,
			compress: self.compress,
			ordered: self.ordered,
			uniform: self.uniform,
<<<<<<< HEAD
			run_data_name: self.run_data_name.clone(),
=======
			writer_commits_per_sleep: self.writer_commits_per_sleep.unwrap_or(100),
			writer_sleep_time: self.writer_sleep_time.unwrap_or(0),
			reader_check_pruned: self.reader_check_pruned,
>>>>>>> debeb397
		}
	}
}

struct SizePool {
	distribution: std::collections::BTreeMap<u32, u32>,
	total: u32,
	uniform: bool,
	cache_start: u64,
	cached_keys: Vec<Key>,
}

impl SizePool {
	fn from_histogram(h: &[(u32, u32)], uniform: bool) -> SizePool {
		let mut distribution = std::collections::BTreeMap::default();
		let mut total = 0;
		for (size, count) in h {
			total += count;
			distribution.insert(total, *size);
		}
		SizePool { distribution, total, uniform, cache_start: 0, cached_keys: Vec::new() }
	}

	fn cache_keys(&mut self, start: u64, num_keys: u64) {
		self.cache_start = start;
		self.cached_keys.clear();
		for index in self.cache_start..self.cache_start + num_keys {
			let key_to_cache = self.key(index);
			self.cached_keys.push(key_to_cache);
		}
	}

	fn value(&self, seed: u64, compressable: bool) -> Vec<u8> {
		let mut rng = rand::rngs::SmallRng::seed_from_u64(seed);
		let sr = (rng.next_u64() % self.total as u64) as u32;
		let mut range = self
			.distribution
			.range((std::ops::Bound::Included(sr), std::ops::Bound::Unbounded));
		let size = *range.next().unwrap().1 as usize;
		let mut v = Vec::new();
		v.resize(size, 0);
		let fill = if !compressable { size } else { size / 2 };
		rng.fill_bytes(&mut v[..fill]);
		v
	}

	fn key(&self, seed: u64) -> Key {
		use blake2::{
			digest::{typenum::U32, FixedOutput, Update},
			Blake2bMac,
		};

		if seed >= self.cache_start {
			let key_index = seed - self.cache_start;
			if key_index < self.cached_keys.len() as u64 {
				return self.cached_keys[key_index as usize]
			}
		}

		let mut rng = rand::rngs::SmallRng::seed_from_u64(seed);
		let mut key = Key::default();
		rng.fill_bytes(&mut key);

		if self.uniform {
			// Just using this to generate uniform keys. Actual salting will still happen inside the
			// database, even for uniform keys.
			let salt = [0; 32];

			let mut ctx = Blake2bMac::<U32>::new_with_salt_and_personal(&salt, &[], &[])
				.expect("Salt length (32) is a valid key length (<= 64)");
			ctx.update(key.as_ref());
			let hash = ctx.finalize_fixed();
			key.copy_from_slice(&hash);
		}

		key
	}
}

fn informant(shutdown: Arc<AtomicBool>, total: usize, start: usize) {
	let mut last = start;
	let mut last_time = std::time::Instant::now();
	while !shutdown.load(Ordering::Relaxed) {
		thread::sleep(std::time::Duration::from_secs(1));
		let commits = COMMITS.load(Ordering::Acquire);
		let now = std::time::Instant::now();
		println!(
			"{}/{} commits, {} cps",
			commits - start,
			total,
			((commits - last) as f64) / (now - last_time).as_secs_f64()
		);
		last = commits;
		last_time = now;
	}
}

fn writer(
	db: Arc<Db>,
	args: Arc<Args>,
	pool: Arc<SizePool>,
	shutdown: Arc<AtomicBool>,
	start_commit: usize,
) {
	let offset = args.seed.unwrap_or(0);
	// Note that multiple worker will run on same range concurrently.
	let commit_size = COMMIT_SIZE;
	let mut commit = Vec::with_capacity(commit_size);

	let mut num_commits_done: u64 = 0;
	loop {
		let n = NEXT_COMMIT.fetch_add(1, Ordering::SeqCst);
		if n >= start_commit + args.commits || shutdown.load(Ordering::Relaxed) {
			break
		}

		let mut key = n as u64 * COMMIT_SIZE as u64 + offset;
		for _ in 0..commit_size {
			commit.push((pool.key(key), Some(pool.value(key, args.compress))));
			key += 1;
		}
		if !args.archive && n >= COMMIT_PRUNE_WINDOW {
			let prune_start = (n - COMMIT_PRUNE_WINDOW) * COMMIT_SIZE + offset as usize;
			for p in prune_start..prune_start + COMMIT_PRUNE_SIZE {
				commit.push((pool.key(p as u64), None));
			}
		}
		commit.push((KEY_RESTART, Some((n as u64).to_be_bytes().to_vec())));

		db.commit(commit.drain(..).map(|(k, v)| (0, k, v))).unwrap();
		COMMITS.fetch_add(1, Ordering::Relaxed);
		commit.clear();

		num_commits_done += 1;

		if num_commits_done % args.writer_commits_per_sleep == 0 && args.writer_sleep_time > 0 {
			thread::sleep(std::time::Duration::from_millis(args.writer_sleep_time));
		}
	}
}

fn reader(
	db: Arc<Db>,
	args: Arc<Args>,
	pool: Arc<SizePool>,
	seed: u64,
	index: u64,
	shutdown: Arc<AtomicBool>,
) {
	// Query random keys while writing
	let mut rng = rand::rngs::SmallRng::seed_from_u64(seed + index);
	while !shutdown.load(Ordering::Relaxed) {
		let commits = COMMITS.load(Ordering::Relaxed) as u64;
		if commits == 0 {
			continue
		}
		let key = if args.archive || args.reader_check_pruned {
			let num_keys = commits * COMMIT_SIZE as u64;
			pool.key(rng.next_u64() % num_keys + seed)
		} else {
			let num_commit_values = (COMMIT_SIZE - COMMIT_PRUNE_SIZE) as u64;
			let num_keys = commits * num_commit_values;
			let mut index = rng.next_u64() % num_keys;
			index += (index / num_commit_values + 1) * COMMIT_PRUNE_SIZE as u64;
			pool.key(index + seed)
		};
		match db.get(0, &key).unwrap() {
			Some(_) => {
				QUERIES_HIT.fetch_add(1, Ordering::SeqCst);
			},
			None => {
				QUERIES_MISS.fetch_add(1, Ordering::SeqCst);
			},
		}
	}
}

fn iter(db: Arc<Db>, shutdown: Arc<AtomicBool>) {
	loop {
		let mut iter = db.iter(0).unwrap();
		while iter.next().unwrap().is_some() {
			if shutdown.load(Ordering::Relaxed) {
				return
			}
		}
		ITERATIONS.fetch_add(1, Ordering::SeqCst);
	}
}

pub fn run_internal(args: Args, db: Db) {
	let args = Arc::new(args);
	let shutdown = Arc::new(AtomicBool::new(false));
	let db = Arc::new(db);

	let mut threads = Vec::new();

	let start_commit = if let Some(start) = db.get(0, &KEY_RESTART).unwrap() {
		let mut buf = [0u8; 8];
		buf.copy_from_slice(&start[0..8]);
		u64::from_be_bytes(buf) as usize + 1
	} else {
		0
	};

	let mut pool = SizePool::from_histogram(sizes::KUSAMA_STATE_DISTRIBUTION, args.uniform);
	if args.uniform {
		println!("Generating uniform keys.");

		let offset = args.seed.unwrap_or(0);
		let start_index = start_commit as u64 * COMMIT_SIZE as u64 + offset;
		let num_keys = args.commits as u64 * COMMIT_SIZE as u64;
		pool.cache_keys(start_index, num_keys);
	}
	let pool = Arc::new(pool);

	let start = std::time::Instant::now();

	COMMITS.store(start_commit, Ordering::SeqCst);
	NEXT_COMMIT.store(start_commit, Ordering::SeqCst);

	{
		let commits = args.commits;
		let start = start_commit;
		let shutdown = shutdown.clone();
		threads.push(thread::spawn(move || informant(shutdown, commits, start)));
	}

	for i in 0..args.readers {
		let db = db.clone();
		let shutdown = shutdown.clone();
		let offset = args.seed.unwrap_or(0);
		let pool = pool.clone();
		let args = args.clone();

		threads.push(
			thread::Builder::new()
				.name(format!("reader {i}"))
				.spawn(move || reader(db, args, pool, offset, i as u64, shutdown))
				.unwrap(),
		);
	}

	for i in 0..args.iter {
		let db = db.clone();
		let shutdown = shutdown.clone();

		threads.push(
			thread::Builder::new()
				.name(format!("iter {i}"))
				.spawn(move || iter(db, shutdown))
				.unwrap(),
		);
	}

	for i in 0..args.writers {
		let db = db.clone();
		let shutdown = shutdown.clone();
		let pool = pool.clone();
		let args = args.clone();

		threads.push(
			thread::Builder::new()
				.name(format!("writer {i}"))
				.spawn(move || writer(db, args, pool, shutdown, start_commit))
				.unwrap(),
		);
	}

	while COMMITS.load(Ordering::Relaxed) < start_commit + args.commits {
		thread::sleep(std::time::Duration::from_millis(50));
	}
	shutdown.store(true, Ordering::SeqCst);

	for t in threads.into_iter() {
		t.join().unwrap();
	}

	let commits = COMMITS.load(Ordering::SeqCst);
	let commits = commits - start_commit;
	let commit_elapsed = start.elapsed().as_secs_f64();

	let hits = QUERIES_HIT.load(Ordering::SeqCst);
	let misses = QUERIES_MISS.load(Ordering::SeqCst);
	let iterations = ITERATIONS.load(Ordering::SeqCst);

	println!(
		"Completed {} commits in {} seconds. {} cps. {} hits, {} misses, {} iterations, {} qps",
		commits,
		commit_elapsed,
		commits as f64 / commit_elapsed,
		hits,
		misses,
		iterations,
		(hits + misses) as f64 / commit_elapsed,
	);

	if args.no_check {
		return
	}

	// Verify content
	let start = std::time::Instant::now();
	let pruned_per_commit = if args.archive { 0u64 } else { COMMIT_PRUNE_SIZE as u64 };
	let mut queries = 0;
	for nc in start_commit as u64..(start_commit + commits) as u64 {
		let counter = nc - start_commit as u64;
		if counter % 10000 == 0 {
			println!("Query {counter}/{commits}");
		}
		let commits = (start_commit + commits) as u64;
		let prune_window: u64 = COMMIT_PRUNE_WINDOW as u64;
		let offset = args.seed.unwrap_or(0);
		let start = if !args.archive && commits > prune_window && nc < commits - prune_window {
			let end = nc * COMMIT_SIZE as u64 + pruned_per_commit + offset;
			for key in (nc * COMMIT_SIZE as u64) + offset..end {
				let k = pool.key(key);
				let db_val = db.get(0, &k).unwrap();
				queries += 1;
				assert_eq!(None, db_val);
			}
			end
		} else {
			nc * COMMIT_SIZE as u64 + offset
		};
		for key in start..(nc + 1) * (COMMIT_SIZE as u64) + offset {
			let k = pool.key(key);
			let val = pool.value(key, args.compress);
			let db_val = db.get(0, &k).unwrap();
			queries += 1;
			assert_eq!(Some(val), db_val);
		}
	}

	let query_elapsed = start.elapsed().as_secs_f64();
	println!(
		"Completed {} queries in {} seconds. {} qps",
		queries,
		query_elapsed,
		queries as f64 / query_elapsed
	);

	// Write run data
	if let Some(run_data_name) = args.run_data_name.as_deref() {
		let mut path = std::env::current_dir().expect("Cannot resolve current dir");
		path.push("run_data");
		std::fs::create_dir_all(&path).expect("Failed to create run_data directory");
		path.push("stress_test_data.txt");

		let file = std::fs::OpenOptions::new()
			.create(true)
			.append(true)
			.open(path.as_path()).expect("Failed to open stress_test_data file");

		let empty = file.metadata().unwrap().len() == 0;

		let mut writer = std::io::BufWriter::new(file);

		if empty {
			writer.write_all("Name, Commits, Archive, Compress, Ordered, Uniform, Commit Time, Query Time\n".as_bytes()).expect("Unable to write data");
		}

		let data_line = format!("{},{},{},{},{},{},{},{}\n", run_data_name, args.commits, args.archive, args.compress, args.ordered, args.uniform, commit_elapsed, query_elapsed);
		writer.write_all(data_line.as_bytes()).expect("Unable to write data");
	}
}<|MERGE_RESOLUTION|>--- conflicted
+++ resolved
@@ -81,10 +81,6 @@
 	#[clap(long)]
 	pub uniform: bool,
 
-<<<<<<< HEAD
-	#[clap(long)]
-	pub run_data_name: Option<String>,
-=======
 	/// Writer threads sleep after this many commits.
 	#[clap(long)]
 	pub writer_commits_per_sleep: Option<u64>,
@@ -97,7 +93,9 @@
 	/// pruned values.
 	#[clap(long)]
 	pub reader_check_pruned: bool,
->>>>>>> debeb397
+
+	#[clap(long)]
+	pub run_data_name: Option<String>,
 }
 
 #[derive(Clone)]
@@ -113,13 +111,10 @@
 	pub compress: bool,
 	pub ordered: bool,
 	pub uniform: bool,
-<<<<<<< HEAD
-	pub run_data_name: Option<String>,
-=======
 	pub writer_commits_per_sleep: u64,
 	pub writer_sleep_time: u64,
 	pub reader_check_pruned: bool,
->>>>>>> debeb397
+	pub run_data_name: Option<String>,
 }
 
 impl Stress {
@@ -136,13 +131,10 @@
 			compress: self.compress,
 			ordered: self.ordered,
 			uniform: self.uniform,
-<<<<<<< HEAD
-			run_data_name: self.run_data_name.clone(),
-=======
 			writer_commits_per_sleep: self.writer_commits_per_sleep.unwrap_or(100),
 			writer_sleep_time: self.writer_sleep_time.unwrap_or(0),
 			reader_check_pruned: self.reader_check_pruned,
->>>>>>> debeb397
+			run_data_name: self.run_data_name.clone(),
 		}
 	}
 }
