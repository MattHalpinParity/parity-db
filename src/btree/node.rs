// Copyright 2021-2022 Parity Technologies (UK) Ltd.
// This file is dual-licensed as Apache-2.0 or MIT.

//! BTree node struct and methods.

use super::{
	iter::{LastIndex, SeekTo},
	*,
};
use crate::{
	column::Column,
	error::Result,
	index::Address,
	log::{LogQuery, LogWriter},
	table::key::TableKey,
	Operation,
};
use std::cmp::Ordering;

impl Node {
	pub(crate) fn last_separator_index(&self) -> Option<usize> {
		self.separators.iter().rposition(|separator| separator.separator.is_some())
	}

	pub fn write_child(
		&mut self,
		i: usize,
		child: Self,
		btree: TablesRef,
		log: &mut LogWriter,
	) -> Result<()> {
		if child.changed {
			let child_index = self.children[i].entry_index;
			let new_index = BTreeTable::write_node_plan(btree, child, log, child_index)?;
			if new_index.is_some() {
				self.changed = true;
				self.children[i].entry_index = new_index;
			}
		}
		Ok(())
	}

	pub fn write_split_child(
		right_ix: Option<Address>,
		right: Node,
		btree: TablesRef,
		log: &mut LogWriter,
	) -> Result<Child> {
		let new_index = BTreeTable::write_node_plan(btree, right, log, right_ix)?;
		let right_ix = if new_index.is_some() { new_index } else { right_ix };
		Ok(Self::new_child(right_ix))
	}

	pub fn change(
		&mut self,
		parent: Option<(&mut Self, usize)>,
		depth: u32,
		changes: &mut &[Operation<Vec<u8>, Vec<u8>>],
		btree: TablesRef,
		log: &mut LogWriter,
	) -> Result<(Option<(Separator, Child)>, bool)> {
		loop {
			if changes.len() > 1 && !changes[0].is_reference_ops() {
				let mut skip = false;
				for next in changes[1..].iter() {
					if changes[0].key() == next.key() {
						if !next.is_reference_ops() {
							skip = true;
							break
						}
					} else {
						break
					}
				}
				if skip {
					// TODO only when advancing (here rec call useless)
					*changes = &changes[1..];
					continue
				}
			}
			let r = match &changes[0] {
				Operation::Set(key, value) =>
					self.insert(depth, key, value, changes, btree, log)?,
				_ => self.on_existing(depth, changes, btree, log)?,
			};
			if r.0.is_some() || r.1 {
				return Ok(r)
			}
			if changes.len() == 1 {
				break
			}
			if let Some((parent, p)) = &parent {
				let key = &changes[1].key();
				let (at, i) = self.position(key)?; // TODO could start position from current
				if at || i < self.number_separator() {
					*changes = &changes[1..];
					continue
				}
				let (at, i) = parent.position(key)?;
				if !at && &i == p && i < parent.number_separator() {
					*changes = &changes[1..];
					continue
				}
				// Could check other parents for case i == parent.number_separator.
				// Would mean unsafe Vec<*mut>, or other complex design: skipping
				// this case.
			}
			break
		}
		Ok((None, false))
	}

	fn insert(
		&mut self,
		depth: u32,
		key: &[u8],
		value: &[u8],
		changes: &mut &[Operation<Vec<u8>, Vec<u8>>],
		btree: TablesRef,
		log: &mut LogWriter,
	) -> Result<(Option<(Separator, Child)>, bool)> {
		let has_child = depth != 0;

		let (at, i) = self.position(key)?;
		// insert
		if !at {
			if has_child {
				return Ok(if let Some(mut child) = self.fetch_child(i, btree, log)? {
					let r = child.change(Some((self, i)), depth - 1, changes, btree, log)?;
					self.write_child(i, child, btree, log)?;
					match r {
						(Some((sep, right)), _) => {
							// insert from child
							(self.insert_node(depth, i, sep, right, btree, log)?, false)
						},
						(None, true) => {
							self.rebalance(depth, i, btree, log)?;
							(None, self.need_rebalance())
						},
						r => r,
					}
				} else {
					(None, false)
				})
			}

			if self.has_separator(ORDER - 1) {
				// full
				let middle = ORDER / 2;
				let insert = i;
				let insert_separator = Self::create_separator(key, value, btree, log, None)?;

				return match insert.cmp(&middle) {
					Ordering::Equal => {
						let (right, right_ix) = self.split(middle, true, None, None, has_child);
						let right = Self::write_split_child(right_ix, right, btree, log)?;
						Ok((Some((insert_separator, right)), false))
					},
					Ordering::Less => {
						let (right, right_ix) = self.split(middle, false, None, None, has_child);
						let sep = self.remove_separator(middle - 1);
						self.shift_from(insert, has_child, false);
						self.set_separator(insert, insert_separator);
						let right = Self::write_split_child(right_ix, right, btree, log)?;
						Ok((Some((sep, right)), false))
					},
					Ordering::Greater => {
						let (right, right_ix) = self.split(
							middle + 1,
							false,
							Some((insert, insert_separator)),
							None,
							has_child,
						);
						let sep = self.remove_separator(middle);
						let right = Self::write_split_child(right_ix, right, btree, log)?;
						Ok((Some((sep, right)), false))
					},
				}
			}

			self.shift_from(i, has_child, false);
			self.set_separator(i, Self::create_separator(key, value, btree, log, None)?);
		} else {
			let existing = self.separator_address(i);
			self.set_separator(i, Self::create_separator(key, value, btree, log, existing)?);
		}
		Ok((None, false))
	}

	pub fn insert_node(
		&mut self,
		depth: u32,
		at: usize,
		separator: Separator,
		right_child: Child,
		btree: TablesRef,
		log: &mut LogWriter,
	) -> Result<Option<(Separator, Child)>> {
		debug_assert!(depth != 0);
		let has_child = true;
		let child = right_child;
		if self.has_separator(ORDER - 1) {
			// full
			let middle = ORDER / 2;
			let insert = at;

			match insert.cmp(&middle) {
				Ordering::Equal => {
					let (mut right, right_ix) = self.split(middle, true, None, None, has_child);
					right.set_child(0, child);
					let right = Self::write_split_child(right_ix, right, btree, log)?;
					Ok(Some((separator, right)))
				},
				Ordering::Less => {
					let (right, right_ix) = self.split(middle, false, None, None, has_child);
					let sep = self.remove_separator(middle - 1);
					self.shift_from(insert, has_child, false);
					self.set_separator(insert, separator);
					self.set_child(insert + 1, child);
					let right = Self::write_split_child(right_ix, right, btree, log)?;
					Ok(Some((sep, right)))
				},
				Ordering::Greater => {
					let (right, right_ix) = self.split(
						middle + 1,
						false,
						Some((insert, separator)),
						Some((insert, child)),
						has_child,
					);
					let sep = self.remove_separator(middle);
					let right = Self::write_split_child(right_ix, right, btree, log)?;
					Ok(Some((sep, right)))
				},
			}
		} else {
			self.shift_from(at, has_child, false);
			self.set_separator(at, separator);
			self.set_child(at + 1, child);
			Ok(None)
		}
	}

	fn on_existing(
		&mut self,
		depth: u32,
		changes: &mut &[Operation<Vec<u8>, Vec<u8>>],
		values: TablesRef,
		log: &mut LogWriter,
	) -> Result<(Option<(Separator, Child)>, bool)> {
		let change = &changes[0];
		let key = change.key();
		let has_child = depth != 0;
		let (at, i) = self.position(key)?;
		if at {
			let existing = self.separator_address(i);
			if let Some(existing) = existing {
				Column::write_existing_value_plan::<_, Vec<u8>>(
					&TableKey::NoHash,
					values,
					existing,
					change,
					log,
					None,
				)?;
			}
			let _ = self.remove_separator(i);
			if depth != 0 {
				// replace by bigger value in left child.
				if let Some(mut child) = self.fetch_child(i, values, log)? {
					let (need_balance, sep) = child.remove_last(depth - 1, values, log)?;
					self.write_child(i, child, values, log)?;
					if let Some(sep) = sep {
						self.set_separator(i, sep);
					}
					if need_balance {
						self.rebalance(depth, i, values, log)?;
					}
				}
			} else {
				self.remove_from(i, false, true);
			}
		} else {
			if !has_child {
				return Ok((None, false))
			}
			return if let Some(mut child) = self.fetch_child(i, values, log)? {
				let r = child.change(Some((self, i)), depth - 1, changes, values, log)?;
				self.write_child(i, child, values, log)?;
				Ok(match r {
					(Some((sep, right)), _) => {
						// insert from child
						(self.insert_node(depth, i, sep, right, values, log)?, false)
					},
					(None, true) => {
						self.rebalance(depth, i, values, log)?;
						(None, self.need_rebalance())
					},
					r => r,
				})
			} else {
				Ok((None, false))
			}
		}

		Ok((None, self.need_rebalance()))
	}

	pub fn rebalance(
		&mut self,
		depth: u32,
		at: usize,
		values: TablesRef,
		log: &mut LogWriter,
	) -> Result<()> {
		let has_child = depth - 1 != 0;
		let middle = ORDER / 2;
		let mut balance_from_left = false;
		let mut left = None;
		if at > 0 {
			left = self.fetch_child(at - 1, values, log)?;
			if let Some(node) = left.as_ref() {
				if node.has_separator(middle) {
					balance_from_left = true;
				}
			}
		}
		if balance_from_left {
			let mut left = left.unwrap();
			let mut child = None;
			let last_sibling = left.last_separator_index().unwrap();
			if has_child {
				child = Some(left.remove_child(last_sibling + 1));
			}
			let separator2 = left.remove_separator(last_sibling);
			let separator = self.remove_separator(at - 1);
			self.set_separator(at - 1, separator2);
			let mut right = self.fetch_child(at, values, log)?.unwrap();
			right.shift_from(0, has_child, true);
			if let Some(child) = child {
				right.set_child(0, child);
			}
			right.set_separator(0, separator);
			self.write_child(at - 1, left, values, log)?;
			self.write_child(at, right, values, log)?;
			return Ok(())
		}

		let number_child = self.number_separator() + 1;
		let mut balance_from_right = false;
		let mut right = None;
		if at + 1 < number_child {
			right = self.fetch_child(at + 1, values, log)?;
			if let Some(node) = right.as_ref() {
				if node.has_separator(middle) {
					balance_from_right = true;
				}
			}
		}

		if balance_from_right {
			let mut child = None;
			let mut right = right.unwrap();
			if has_child {
				child = Some(right.remove_child(0));
			}
			let separator2 = right.remove_separator(0);
			right.remove_from(0, has_child, true);
			let separator = self.remove_separator(at);
			self.set_separator(at, separator2);
			let mut left = self.fetch_child(at, values, log)?.unwrap();
			let last_left = left.number_separator();
			left.set_separator(last_left, separator);
			if let Some(child) = child {
				left.set_child(last_left + 1, child);
			}
			self.write_child(at, left, values, log)?;
			self.write_child(at + 1, right, values, log)?;
			return Ok(())
		}

		let (at, at_right) = if at + 1 == number_child {
			right = self.fetch_child(at, values, log)?;
			(at - 1, at)
		} else {
			left = self.fetch_child(at, values, log)?;
			if right.is_none() {
				right = self.fetch_child(at + 1, values, log)?;
			}
			(at, at + 1)
		};

		let mut left = left.unwrap();
		let separator = self.remove_separator(at);
		let mut i = left.number_separator();
		left.set_separator(i, separator);
		i += 1;
		let mut right = right.unwrap();
		let right_len = right.number_separator();
		let mut right_i = 0;
		while right_i < right_len {
			let mut child = None;
			if has_child {
				child = Some(right.remove_child(right_i));
			}
			let separator = right.remove_separator(right_i);
			left.set_separator(i, separator);
			if let Some(child) = child {
				left.set_child(i, child);
			}
			i += 1;
			right_i += 1;
		}
		if has_child {
			let child = right.remove_child(right_i);
			left.set_child(i, child);
		}

		let removed = self.remove_child(at_right);
		if let Some(index) = removed.entry_index {
			BTreeTable::write_plan_remove_node(values, log, index)?;
		}
		self.write_child(at, left, values, log)?;
		let has_child = true; // rebalance on parent.
		self.remove_from(at, has_child, false);
		Ok(())
	}

	fn need_rebalance(&mut self) -> bool {
		let middle = ORDER / 2;
		!self.has_separator(middle - 1)
	}

	pub fn need_remove_root(
		&mut self,
		values: TablesRef,
		log: &mut LogWriter,
	) -> Result<Option<(Option<Address>, Node)>> {
		if self.number_separator() == 0 && self.fetch_child(0, values, log)?.is_some() {
			if let Some(node) = self.fetch_child(0, values, log)? {
				let child = self.remove_child(0);
				return Ok(Some((child.entry_index, node)))
			}
		}
		Ok(None)
	}

	pub fn remove_last(
		&mut self,
		depth: u32,
		values: TablesRef,
		log: &mut LogWriter,
	) -> Result<(bool, Option<Separator>)> {
		let last = if let Some(last) = self.last_separator_index() {
			last
		} else {
			return Ok((false, None))
		};
		let i = last;
		if depth == 0 {
			let result = self.remove_separator(i);

			Ok((self.need_rebalance(), Some(result)))
		} else if let Some(mut child) = self.fetch_child(i + 1, values, log)? {
			let result = child.remove_last(depth - 1, values, log)?;
			self.write_child(i + 1, child, values, log)?;
			if result.0 {
				self.rebalance(depth, i + 1, values, log)?;
				Ok((self.need_rebalance(), result.1))
			} else {
				Ok(result)
			}
		} else {
			Ok((false, None))
		}
	}

	pub fn get(
		&self,
		key: &[u8],
		values: TablesRef,
		log: &impl LogQuery,
	) -> Result<Option<Address>> {
		let (at, i) = self.position(key)?;
		if at {
			Ok(self.separator_address(i))
		} else {
			if let Some(child) = self.fetch_child(i, values, log)? {
				return child.get(key, values, log)
			}

			Ok(None)
		}
	}

	pub fn seek(
		mut self,
		key: &[u8],
		values: TablesRef,
		log: &impl LogQuery,
<<<<<<< HEAD
		depth: u32,
		stack: &mut Vec<(LastIndex, Self)>,
=======
		mut depth: u32,
		stack: &mut Vec<(usize, NodeType, Self)>,
>>>>>>> f9eda96b
		seek_to: SeekTo,
		direction: IterDirection,
	) -> Result<()> {
<<<<<<< HEAD
		let (at, i) = from.position(key)?;
		if at {
			stack.push(match (seek_to, direction) {
				(SeekTo::Exclude, _) => (LastIndex::At(i), from),
				(SeekTo::Include, IterDirection::Forward) => (LastIndex::Seeked(i), from),
				(SeekTo::Include, IterDirection::Backward) => (LastIndex::Seeked(i), from),
			});
			return Ok(())
		}
		if depth != 0 {
			if let Some(child) = from.fetch_child(i, values, log)? {
				stack.push((LastIndex::Descend(i), from));
				return Self::seek(child, key, values, log, depth - 1, stack, seek_to, direction)
			} else {
				unreachable!()
=======
		loop {
			let (at, i) = self.position(key)?;
			if at {
				stack.push(match seek_to {
					SeekTo::At => (i, NodeType::Separator, self),
					SeekTo::After => (i + 1, NodeType::Child, self),
				});
				return Ok(())
			}
			if depth == 0 {
				stack.push((i, NodeType::Separator, self));
				return Ok(())
			}

			let child = if let Some(child) = self.fetch_child(i, values, log)? {
				child
			} else {
				stack.push((i, NodeType::Separator, self));
				return Ok(())
			};

			stack.push((i, NodeType::Separator, self));
			depth -= 1;
			self = child;
		}
	}

	pub fn seek_prev(
		mut self,
		key: &[u8],
		values: TablesRef,
		log: &impl LogQuery,
		mut depth: u32,
		stack: &mut Vec<(usize, NodeType, Self)>,
		seek_to: SeekTo,
	) -> Result<()> {
		loop {
			// Try to find the separator with provided `key`. If we fail then `i` will be equal to
			// index of the first element less than key
			let (at, i) = match self.last_separator_index() {
				Some(mut i) => loop {
					let separator = self.separators[i].separator.as_ref().expect("Checked before");
					match key[..].cmp(&separator.key[..]) {
						Ordering::Less => (),
						Ordering::Greater => break (false, i + 1),
						Ordering::Equal => break (true, i),
					}
					if i == 0 {
						break (false, 0)
					}
					i -= 1;
				},
				None => (false, 0),
			};

			if at {
				stack.push(match seek_to {
					SeekTo::At => (i, NodeType::Separator, self),
					SeekTo::After => (i, NodeType::Child, self),
				});

				return Ok(())
			}

			if depth == 0 {
				if i > 0 {
					stack.push((i - 1, NodeType::Separator, self));
				}
				return Ok(())
>>>>>>> f9eda96b
			}

			self = if let Some(child) = self.fetch_child(i, values, log)? {
				if i > 0 {
					stack.push((i - 1, NodeType::Separator, self));
				}
				child
			} else {
				if i > 0 {
					stack.push((i - 1, NodeType::Separator, self));
				}
				return Ok(())
			};
			depth -= 1;
		}
<<<<<<< HEAD
		if i == 0 {
			stack.push((LastIndex::Start, from));
		} else {
			stack.push((LastIndex::Before(i), from));
		}
=======
	}
>>>>>>> f9eda96b

		Ok(())
	}

	#[cfg(test)]
	pub fn is_balanced(
		&self,
		tables: TablesRef,
		log: &impl LogQuery,
		parent_size: usize,
	) -> Result<bool> {
		let size = self.number_separator();
		if parent_size != 0 && size < ORDER / 2 {
			return Ok(false)
		}

		let mut i = 0;
		while i < ORDER {
			let child = self.fetch_child(i, tables, log)?;
			i += 1;
			if child.is_none() {
				continue
			}
			if !child.unwrap().is_balanced(tables, log, size)? {
				return Ok(false)
			}
		}

		Ok(true)
	}
}

/// Nodes with data loaded in memory.
/// Nodes get only serialized when flushed in the global overlay
/// (there we need one entry per record id).
#[derive(Clone, Debug)]
pub struct Node {
	pub(super) separators: [Separator; ORDER],
	pub(super) children: [Child; ORDER_CHILD],
	pub(super) changed: bool,
}

impl Default for Node {
	fn default() -> Self {
		Node { separators: Default::default(), children: Default::default(), changed: true }
	}
}

#[derive(Clone, Default, Debug)]
pub struct Separator {
	pub(super) modified: bool,
	pub(super) separator: Option<SeparatorInner>,
}

#[derive(Clone, Debug)]
pub struct SeparatorInner {
	pub key: Vec<u8>,
	pub value: Address,
}

#[derive(Clone, Default, Debug)]
pub struct Child {
	pub(super) moved: bool,
	pub(super) entry_index: Option<Address>,
}

impl Node {
	pub fn clear(&mut self) {
		self.separators = Default::default();
		self.children = Default::default();
		self.changed = true;
	}

	pub fn from_encoded(enc: Vec<u8>) -> Self {
		let mut entry = Entry::from_encoded(enc);
		let mut node =
			Node { separators: Default::default(), children: Default::default(), changed: false };
		let mut i_children = 0;
		let mut i_separator = 0;
		loop {
			if let Some(child_index) = entry.read_child_index() {
				node.children.as_mut()[i_children].entry_index = Some(child_index);
			}
			i_children += 1;
			if i_children == ORDER_CHILD {
				break
			}
			if let Some(sep) = entry.read_separator() {
				node.separators.as_mut()[i_separator].separator = Some(sep);
				i_separator += 1
			} else {
				break
			}
		}
		node
	}

	pub fn remove_separator(&mut self, at: usize) -> Separator {
		self.changed = true;
		let mut separator = std::mem::replace(
			&mut self.separators[at],
			Separator { modified: true, separator: None },
		);
		separator.modified = true;
		separator
	}

	pub fn remove_child(&mut self, at: usize) -> Child {
		self.changed = true;
		let mut child =
			std::mem::replace(&mut self.children[at], Child { moved: true, entry_index: None });
		child.moved = true;
		child
	}

	pub fn has_separator(&self, at: usize) -> bool {
		self.separators[at].separator.is_some()
	}

	pub fn separator_key(&self, at: usize) -> Option<Vec<u8>> {
		self.separators[at].separator.as_ref().map(|s| s.key.clone())
	}

	pub fn separator_address(&self, at: usize) -> Option<Address> {
		self.separators[at].separator.as_ref().map(|s| s.value)
	}

	pub fn set_separator(&mut self, at: usize, mut sep: Separator) {
		sep.modified = true;
		self.changed = true;
		self.separators.as_mut()[at] = sep;
	}

	pub fn new_child(index: Option<Address>) -> Child {
		Child { moved: true, entry_index: index }
	}

	pub fn set_child(&mut self, at: usize, mut child: Child) {
		child.moved = true;
		self.changed = true;
		self.children.as_mut()[at] = child;
	}

	fn create_separator(
		key: &[u8],
		value: &[u8],
		btree: TablesRef,
		log: &mut LogWriter,
		existing: Option<Address>,
	) -> Result<Separator> {
		let key = key.to_vec();
		let value = if let Some(address) = existing {
			Column::write_existing_value_plan(
				&TableKey::NoHash,
				btree,
				address,
				&Operation::Set((), value),
				log,
				None,
			)?
			.1
			.unwrap_or(address)
		} else {
			Column::write_new_value_plan(&TableKey::NoHash, btree, value, log, None)?
		};
		Ok(Separator { modified: true, separator: Some(SeparatorInner { key, value }) })
	}

	fn split(
		&mut self,
		at: usize,
		skip_left_child: bool,
		mut insert_right: Option<(usize, Separator)>,
		mut insert_right_child: Option<(usize, Child)>,
		has_child: bool,
	) -> (Self, Option<Address>) {
		let (right_ix, mut right) = (None, Self::default());
		let mut offset = 0;
		let right_start = at;
		for i in right_start..ORDER {
			let sep = self.remove_separator(i);
			if insert_right.as_ref().map(|ins| ins.0 == i).unwrap_or(false) {
				if let Some((_, sep)) = insert_right.take() {
					right.separators.as_mut()[i - right_start] = sep;
					offset = 1;
				}
			}
			right.separators.as_mut()[i + offset - right_start] = sep;
		}
		if let Some((insert, sep)) = insert_right.take() {
			debug_assert!(insert == ORDER);
			right.separators.as_mut()[insert - right_start] = sep;
		}
		let mut offset = 0;
		if has_child {
			let skip_offset = if skip_left_child { 1 } else { 0 };
			for i in right_start + skip_offset..ORDER_CHILD {
				let child = self.remove_child(i);
				if insert_right_child.as_ref().map(|ins| ins.0 + 1 == i).unwrap_or(false) {
					offset = 1;
					if let Some((_, mut child)) = insert_right_child.take() {
						child.moved = true;
						right.children.as_mut()[i - right_start] = child;
					}
				}
				right.children.as_mut()[i + offset - right_start] = child;
			}
			if let Some((insert, mut child)) = insert_right_child.take() {
				debug_assert!(insert == ORDER);
				child.moved = true;
				right.children.as_mut()[insert + 1 - right_start] = child;
			}
		}
		(right, right_ix)
	}

	fn shift_from(&mut self, from: usize, has_child: bool, with_left_child: bool) {
		self.changed = true;
		let mut i = from;
		let mut current = self.remove_separator(i);
		while current.separator.is_some() {
			current.modified = true;
			i += 1;
			if i == ORDER {
				break
			}
			current = std::mem::replace(&mut self.separators[i], current);
		}
		if has_child {
			let mut i = if with_left_child { from } else { from + 1 };
			let mut current = self.remove_child(i);
			while current.entry_index.is_some() {
				current.moved = true;
				i += 1;
				if i == ORDER_CHILD {
					break
				}
				current = std::mem::replace(&mut self.children[i], current);
			}
		}
	}

	fn remove_from(&mut self, from: usize, has_child: bool, with_left_child: bool) {
		let mut i = from;
		self.changed = true;
		while i < ORDER - 1 {
			self.separators.as_mut()[i] = self.remove_separator(i + 1);
			self.separators.as_mut()[i].modified = true;
			if self.separators.as_mut()[i].separator.is_none() {
				break
			}
			i += 1;
		}
		if has_child {
			let mut i = if with_left_child { from } else { from + 1 };
			while i < ORDER_CHILD - 1 {
				self.children.as_mut()[i] = self.remove_child(i + 1);
				if self.children.as_mut()[i].entry_index.is_none() {
					break
				}
				i += 1;
			}
		}
	}

	fn number_separator(&self) -> usize {
		let mut i = 0;
		while self.separators[i].separator.is_some() {
			i += 1;
			if i == ORDER {
				break
			}
		}
		i
	}

	// Return true if match and matched position.
	// Return index of first element bigger than key otherwhise.
	fn position(&self, key: &[u8]) -> Result<(bool, usize)> {
		let mut i = 0;
		while let Some(separator) = self.separators[i].separator.as_ref() {
			match key[..].cmp(&separator.key[..]) {
				Ordering::Greater => (),
				Ordering::Less => return Ok((false, i)),
				Ordering::Equal => return Ok((true, i)),
			}
			i += 1;
			if i == ORDER {
				break
			}
		}
		Ok((false, i))
	}

	pub fn fetch_child(
		&self,
		i: usize,
		values: TablesRef,
		log: &impl LogQuery,
	) -> Result<Option<Self>> {
		if let Some(ix) = self.children[i].entry_index {
			let entry = BTreeTable::get_encoded_entry(ix, log, values)?;
			return Ok(Some(Self::from_encoded(entry)))
		}
		Ok(None)
	}
}<|MERGE_RESOLUTION|>--- conflicted
+++ resolved
@@ -495,133 +495,42 @@
 	}
 
 	pub fn seek(
-		mut self,
-		key: &[u8],
-		values: TablesRef,
-		log: &impl LogQuery,
-<<<<<<< HEAD
-		depth: u32,
-		stack: &mut Vec<(LastIndex, Self)>,
-=======
-		mut depth: u32,
-		stack: &mut Vec<(usize, NodeType, Self)>,
->>>>>>> f9eda96b
-		seek_to: SeekTo,
-		direction: IterDirection,
-	) -> Result<()> {
-<<<<<<< HEAD
-		let (at, i) = from.position(key)?;
-		if at {
-			stack.push(match (seek_to, direction) {
-				(SeekTo::Exclude, _) => (LastIndex::At(i), from),
-				(SeekTo::Include, IterDirection::Forward) => (LastIndex::Seeked(i), from),
-				(SeekTo::Include, IterDirection::Backward) => (LastIndex::Seeked(i), from),
-			});
-			return Ok(())
-		}
-		if depth != 0 {
-			if let Some(child) = from.fetch_child(i, values, log)? {
-				stack.push((LastIndex::Descend(i), from));
-				return Self::seek(child, key, values, log, depth - 1, stack, seek_to, direction)
-			} else {
-				unreachable!()
-=======
-		loop {
-			let (at, i) = self.position(key)?;
-			if at {
-				stack.push(match seek_to {
-					SeekTo::At => (i, NodeType::Separator, self),
-					SeekTo::After => (i + 1, NodeType::Child, self),
-				});
-				return Ok(())
-			}
-			if depth == 0 {
-				stack.push((i, NodeType::Separator, self));
-				return Ok(())
-			}
-
-			let child = if let Some(child) = self.fetch_child(i, values, log)? {
-				child
-			} else {
-				stack.push((i, NodeType::Separator, self));
-				return Ok(())
-			};
-
-			stack.push((i, NodeType::Separator, self));
-			depth -= 1;
-			self = child;
-		}
-	}
-
-	pub fn seek_prev(
-		mut self,
+		self,
 		key: &[u8],
 		values: TablesRef,
 		log: &impl LogQuery,
 		mut depth: u32,
-		stack: &mut Vec<(usize, NodeType, Self)>,
+		stack: &mut Vec<(LastIndex, Self)>,
 		seek_to: SeekTo,
+		direction: IterDirection,
 	) -> Result<()> {
+		let mut from = self;
 		loop {
-			// Try to find the separator with provided `key`. If we fail then `i` will be equal to
-			// index of the first element less than key
-			let (at, i) = match self.last_separator_index() {
-				Some(mut i) => loop {
-					let separator = self.separators[i].separator.as_ref().expect("Checked before");
-					match key[..].cmp(&separator.key[..]) {
-						Ordering::Less => (),
-						Ordering::Greater => break (false, i + 1),
-						Ordering::Equal => break (true, i),
-					}
-					if i == 0 {
-						break (false, 0)
-					}
-					i -= 1;
-				},
-				None => (false, 0),
-			};
-
+			let (at, i) = from.position(key)?;
 			if at {
-				stack.push(match seek_to {
-					SeekTo::At => (i, NodeType::Separator, self),
-					SeekTo::After => (i, NodeType::Child, self),
+				stack.push(match (seek_to, direction) {
+					(SeekTo::Exclude, _) => (LastIndex::At(i), from),
+					(SeekTo::Include, IterDirection::Forward) => (LastIndex::Seeked(i), from),
+					(SeekTo::Include, IterDirection::Backward) => (LastIndex::Seeked(i), from),
 				});
-
 				return Ok(())
 			}
-
 			if depth == 0 {
-				if i > 0 {
-					stack.push((i - 1, NodeType::Separator, self));
+				if i == 0 {
+					stack.push((LastIndex::Start, from));
+				} else {
+					stack.push((LastIndex::Before(i), from));
 				}
 				return Ok(())
->>>>>>> f9eda96b
-			}
-
-			self = if let Some(child) = self.fetch_child(i, values, log)? {
-				if i > 0 {
-					stack.push((i - 1, NodeType::Separator, self));
-				}
-				child
+			}
+			if let Some(child) = from.fetch_child(i, values, log)? {
+				stack.push((LastIndex::Descend(i), from));
+				from = child;
+				depth = depth - 1
 			} else {
-				if i > 0 {
-					stack.push((i - 1, NodeType::Separator, self));
-				}
-				return Ok(())
-			};
-			depth -= 1;
-		}
-<<<<<<< HEAD
-		if i == 0 {
-			stack.push((LastIndex::Start, from));
-		} else {
-			stack.push((LastIndex::Before(i), from));
-		}
-=======
-	}
->>>>>>> f9eda96b
-
-		Ok(())
+				unreachable!()
+			}
+		}
 	}
 
 	#[cfg(test)]
