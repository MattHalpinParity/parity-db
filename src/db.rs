--- conflicted
+++ resolved
@@ -1026,40 +1026,11 @@
 		self.inner.stats()
 	}
 
-<<<<<<< HEAD
-	#[cfg(feature = "instrumentation")]
-	pub fn process_reindex(&self) -> Result<()> {
-		self.inner.process_reindex()?;
-		Ok(())
-	}
-
-	#[cfg(feature = "instrumentation")]
-	pub fn process_commits(&self) -> Result<()> {
-		self.inner.process_commits()?;
-		Ok(())
-	}
-
-	#[cfg(feature = "instrumentation")]
-	pub fn flush_logs(&self) -> Result<()> {
-		self.inner.flush_logs(0)?;
-		Ok(())
-	}
-
-	#[cfg(feature = "instrumentation")]
-	pub fn enact_logs(&self) -> Result<()> {
-		while self.inner.enact_logs(false)? {}
-		Ok(())
-	}
-
-	#[cfg(feature = "instrumentation")]
-	pub fn clean_logs(&self) -> Result<()> {
-		self.inner.clean_logs()?;
-=======
 	/// Add a new column with options specified by `new_column_options`.
 	pub fn add_column(options: &mut Options, new_column_options: ColumnOptions) -> Result<()> {
 		// We open the DB before to check metadata validity and make sure there are no pending WAL
 		// logs.
-		let db = Db::open(&options)?;
+		let db = Db::open(options)?;
 		let salt = db.inner.options.salt;
 		drop(db);
 
@@ -1070,7 +1041,36 @@
 			Some(CURRENT_VERSION),
 		)?;
 
->>>>>>> e28ad509
+		Ok(())
+	}
+
+	#[cfg(feature = "instrumentation")]
+	pub fn process_reindex(&self) -> Result<()> {
+		self.inner.process_reindex()?;
+		Ok(())
+	}
+
+	#[cfg(feature = "instrumentation")]
+	pub fn process_commits(&self) -> Result<()> {
+		self.inner.process_commits()?;
+		Ok(())
+	}
+
+	#[cfg(feature = "instrumentation")]
+	pub fn flush_logs(&self) -> Result<()> {
+		self.inner.flush_logs(0)?;
+		Ok(())
+	}
+
+	#[cfg(feature = "instrumentation")]
+	pub fn enact_logs(&self) -> Result<()> {
+		while self.inner.enact_logs(false)? {}
+		Ok(())
+	}
+
+	#[cfg(feature = "instrumentation")]
+	pub fn clean_logs(&self) -> Result<()> {
+		self.inner.clean_logs()?;
 		Ok(())
 	}
 }
@@ -1401,7 +1401,7 @@
 
 #[cfg(test)]
 mod tests {
-	use crate::Value;
+	use crate::{ColumnOptions, Value};
 
 	use super::{Db, Options};
 	use crate::{
@@ -1490,23 +1490,6 @@
 		}
 	}
 
-<<<<<<< HEAD
-=======
-	fn join_on_shutdown(&self) -> bool {
-		matches!(self, EnableCommitPipelineStages::Standard)
-	}
-}
-
-#[cfg(test)]
-mod tests {
-	use crate::Value;
-
-	use super::{ColumnOptions, Db, EnableCommitPipelineStages, InternalOptions, Options};
-	use rand::Rng;
-	use std::collections::{BTreeMap, HashSet};
-	use tempfile::tempdir;
-
->>>>>>> e28ad509
 	#[test]
 	fn test_db_open_should_fail() {
 		let tmp = tempdir().unwrap();
@@ -1659,7 +1642,8 @@
 	#[test]
 	fn test_add_column() {
 		let tmp = tempdir().unwrap();
-		let mut options = Options::with_columns(tmp.path(), 1);
+		let db_test = EnableCommitPipelineStages::DbFile;
+		let mut options = db_test.options(tmp.path(), 1);
 		options.salt = Some(options.salt.unwrap_or_default());
 
 		let old_col_id = 0;
@@ -1670,10 +1654,7 @@
 		let key2 = b"key2".to_vec();
 		let key3 = b"key3".to_vec();
 
-		let db_test = EnableCommitPipelineStages::DbFile;
-		let inner_options =
-			InternalOptions { create: true, commit_stages: db_test, ..Default::default() };
-		let db = Db::open_inner(&options, &inner_options).unwrap();
+		let db = Db::open_inner(&options, OpeningMode::Create).unwrap();
 
 		db.commit(vec![
 			(old_col_id, key1.clone(), Some(b"value1".to_vec())),
@@ -1691,13 +1672,11 @@
 		Db::add_column(&mut options, ColumnOptions { btree_index: true, ..Default::default() })
 			.unwrap();
 
-		let inner_options =
-			InternalOptions { create: true, commit_stages: db_test, ..Default::default() };
-		let mut options = Options::with_columns(tmp.path(), 3);
+		let mut options = db_test.options(tmp.path(), 3);
 		options.columns[new_col_indexed_id as usize].btree_index = true;
 
 		let db_test = EnableCommitPipelineStages::DbFile;
-		let db = Db::open_inner(&options, &inner_options).unwrap();
+		let db = Db::open_inner(&options, OpeningMode::Create).unwrap();
 
 		// Expected number of columns
 		assert_eq!(db.num_columns(), 3);
@@ -1718,7 +1697,7 @@
 		drop(db);
 
 		// Reopen DB and fetch all keys we inserted.
-		let db = Db::open_inner(&options, &inner_options).unwrap();
+		let db = Db::open_inner(&options, OpeningMode::Create).unwrap();
 
 		assert_eq!(db.get(old_col_id, key1.as_slice()).unwrap(), Some(b"value1".to_vec()));
 		assert_eq!(db.get(old_col_id, key2.as_slice()).unwrap(), Some(b"value2".to_vec()));
