--- conflicted
+++ resolved
@@ -23,14 +23,11 @@
 mod display;
 mod options;
 mod stats;
-<<<<<<< HEAD
 mod compress;
-=======
 #[cfg(feature = "admin")]
 pub mod admin;
 #[cfg(not(feature = "admin"))]
 pub mod admin { }
->>>>>>> 22081444
 
 pub use db::Db;
 pub use error::{Error, Result};
